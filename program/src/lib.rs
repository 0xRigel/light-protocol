--- conflicted
+++ resolved
@@ -9,7 +9,8 @@
 pub mod state;
 pub mod state_check_nullifier;
 
-use crate::pre_processor::{pre_process_instruction, try_initialize_hash_bytes_account};
+use crate::instructions::*;
+use crate::pre_processor::pre_process_instruction;
 use crate::state::InstructionIndex;
 use solana_program::{
     account_info::{next_account_info, AccountInfo},
@@ -20,12 +21,6 @@
     program_pack::Pack,
     pubkey::Pubkey,
 };
-<<<<<<< HEAD
-=======
-use crate::li_state::InstructionIndex;
-use crate::li_pre_processor::li_pre_process_instruction;
-use crate::li_instructions::{try_initialize_hash_bytes_account, create_and_check_account};
->>>>>>> 665c4e69
 
 use crate::Groth16_verifier::groth16_processor::Groth16Processor;
 
@@ -146,12 +141,11 @@
                     create_and_try_initialize_hash_bytes_account(
                         program_id,
                         accounts,
-                        3900u64,     //bytes
-                        0 as u64,  //lamports
-                        true,       //rent_exempt
+                        3900u64,  //bytes
+                        0 as u64, //lamports
+                        true,     //rent_exempt
                         &_instruction_data[9..],
                     )
-
                 )
             }
         }
@@ -165,7 +159,6 @@
     lamports: u64,
     rent_exempt: bool,
     _instruction_data: &[u8],
-
 ) -> Result<(), ProgramError> {
     let accounts_mut = accounts.clone();
     let account = &mut accounts_mut.iter();
@@ -179,15 +172,11 @@
         system_program_info,
         &_instruction_data[96..128],
         &b"storage"[..],
-        number_storage_bytes,     //bytes
-        lamports,  //lamports
-        rent_exempt,       //rent_exempt
+        number_storage_bytes, //bytes
+        lamports,             //lamports
+        rent_exempt,          //rent_exempt
     )?;
-    try_initialize_hash_bytes_account(
-        account_main,
-        _instruction_data,
-        signer_account.key,
-    )
+    try_initialize_hash_bytes_account(account_main, _instruction_data, signer_account.key)
 }
 
 //instruction order
