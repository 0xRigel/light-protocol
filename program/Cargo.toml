--- conflicted
+++ resolved
@@ -61,13 +61,7 @@
 solana-program-test = "1.7.12"
 solana-sdk = "1.7.12"
 serde_json = "1.0.59"
-<<<<<<< HEAD
 ark-groth16 ={ version = "^0.3.0", default-features = false , features = ["std"]}
-=======
-#ark-groth16 = "0.3.0"
-ark-groth16 = {version = "0.3.0", default-features = false, features = ["std"]}
-
->>>>>>> 696252c0
 
 [lib]
 crate-type = ["cdylib", "lib"]