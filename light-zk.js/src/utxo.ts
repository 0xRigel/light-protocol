--- conflicted
+++ resolved
@@ -234,7 +234,6 @@
         hashAndTruncateToCircuit(SystemProgram.programId.toBytes()),
         hashAndTruncateToCircuit(this.assets[1].toBytes()),
       ];
-<<<<<<< HEAD
     } else if (this.amounts[0].isZero()) {
       this.assetsCircuit = [BN_0, BN_0];
     }
@@ -246,11 +245,6 @@
     //   );
     // }
     else {
-=======
-    } else if (this.amounts[0].toString() === "0") {
-      this.assetsCircuit = [BN_0, BN_0];
-    } else {
->>>>>>> b5107838
       this.assetsCircuit = [
         hashAndTruncateToCircuit(SystemProgram.programId.toBytes()),
         BN_0,
@@ -368,10 +362,6 @@
     }
     // Compressed serialization does not store the account since for an encrypted utxo
     // we assume that the user who is able to decrypt the utxo knows the corresponding account.
-<<<<<<< HEAD
-
-=======
->>>>>>> b5107838
     return compressed
       ? serializedData.subarray(0, COMPRESSED_UTXO_BYTES_LENGTH)
       : serializedData;
